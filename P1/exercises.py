import numpy as np
import matplotlib.pyplot as plt
import imports.arrival_process_simulation as arrival
import imports.stochastic_plots as plots
import imports.BM_simulators as bm_sim

from scipy.special import factorial, i0
from scipy import stats
from collections import Counter
from sklearn.neighbors import KernelDensity

from matplotlib.animation import FuncAnimation
from celluloid import Camera

COLOR1 = '#1f77b4'
COLOR2 = '#ff7f0e'

# ---------------------------------------- EXERCISE 1 ----------------------------------------

def exercise_1(t=2, max_n=40, lamb=10, n_samples=10**4):
    """
        Implements the whole exercise 1, in which we compare the empirical
        distribution obtained by simulating a Poisson process and the
        theoretical distribution.
    
        Parameters
        ----------
        t : float
            Current time at the simulation
        max_n : int
            Maximum number of 
        lamb : float
            lambda parameter of the Poisson process
        n_samples : int
            Number of samples to generate for the empirical distribution
        Returns
        -------
        No returns

        Example
        -------
        exercise_1()
    """
    # Theoretical
    ns = np.arange(max_n+1) * 1.0

    y_theoretical = (lamb*t)**ns * np.exp(-lamb*t) / factorial(ns)

    # Simulation
    counter = Counter([ len(arrival_times) for arrival_times in arrival.simulate_poisson(0, t, lamb, n_samples)])
    total_count = sum(counter.values())
    y_simulated = [counter[i]/total_count for i in ns]

    # Plotting
    width = 0.35
    plt.figure(figsize=(10, 6))
    plt.bar(ns - width/2, y_theoretical, width, label='Theoretical')
    plt.bar(ns + width/2, y_simulated, width, label='Simulated')

    plt.xlabel('n')
    plt.ylabel('P[ N(2) = n ]')
    plt.title('Empirical comparisson of a Poisson process with λ=10, t=2')
    plt.legend()

# ---------------------------------------- EXERCISE 2 ----------------------------------------

def plot_kde_in_axis(axis, ts, pdf, pdf_kde, samples, lamb, n):
    """
        Function to plot kernel estimation of the n-th arrival of a Poisson process and theoretical density, along with generated samples for the estimation.
    
        Parameters
        ----------
        axis : matplotlib.axes
            Matplotlib axes of a figure to plot the charts
        ts : numpy.ndarray
            Array of the times uses for the plot
        pdf: function
            Theoretical pdf of the n-th arrival of a Poisson process
        pdf_kde: function
            Estimated pdf of the n-th arrival of a Poisson process
        samples : numpy.ndarray
            Array with the generated arrival times
        lamb : float
            Lambda parameter of the Poisosn process
        n : int
            Number of arrivals estimated
            
        Returns
        -------
        No returns, it fills the axis

        Example
        -------
        
    """
    # Plot pdf and estimation
    axis.fill_between(ts, pdf, alpha=0.3, color='C0', label='Theoretical')
    axis.plot(ts, pdf_kde, color='C1', label='Kernel density estimation')

    # Plot little x's near the X axis
    axis.plot(samples[:, 0], -0.06 - 0.05 * np.random.random(samples.shape[0]),
              "+k", label='Samples')

    axis.set_xlabel('t')
    axis.set_ylabel('P[ N(t) = {} ]'.format(n))
    axis.set_title('Empirical comparisson of a Poisson process with λ={}, n={}'.format(lamb, n))
    axis.legend()

def exercise_2(ns=[1,2,5,10], lamb=5, max_t=7, n_samples_kde=10**4, kde_bandwidth=0.1):
    """
        Implements the whole exercise 2, in which we try to find the differences between the kernel density estimation and the theoretical 
        Function to plot kernel estimation of the n-th arrival of a Poisson process and theoretical density, along with generated samples for the estimation.
    
        Parameters
        ----------
        axis : matplotlib.axes
            Matplotlib axes of a figure to plot the charts
        ts : numpy.ndarray
            Array of the times uses for the plot
        pdf: function
            Theoretical pdf of the n-th arrival of a Poisson process
        pdf_kde: function
            Estimated pdf of the n-th arrival of a Poisson process
        samples : numpy.ndarray
            Array with the generated arrival times
        lamb : float
            Lambda parameter of the Poisosn process
        n : int
            Number of arrivals estimated
            
        Returns
        -------
        No returns, it fills the axis

        Example
        -------
        
    """
    ts = np.arange(max_t, step=0.01)
    _, axis = plt.subplots(2, 2, figsize=(18, 12))

    for ax, n in zip(axis.flatten(), ns):
        # Theoretical
        sn_pdf = stats.erlang.pdf(ts, a=n, scale=1/lamb)

        # Kernel Density Estimation
        sn_empirical = [ arrival_times[n-1] for arrival_times in arrival.simulate_poisson(0, max_t, lamb, n_samples_kde)]
        sn_empirical = np.array(sn_empirical).reshape(-1, 1)
        kernel_density_estimatior = KernelDensity(kernel='gaussian', bandwidth=kde_bandwidth).fit(sn_empirical)
        sn_pdf_estimation = np.exp(kernel_density_estimatior.score_samples(np.array(ts).reshape(-1, 1)))

        # Plotting
        plot_kde_in_axis(ax, ts, sn_pdf, sn_pdf_estimation, sn_empirical, lamb, n)
    
# ---------------------------------------- EXERCISE 4 ----------------------------------------

def simulate_team_scores(t=90, lamb1=0.02, lamb2=0.03, n_samples=10**5):
    """[summary]

    Parameters
    ----------
    t : int, optional
        [description], by default 90
    lamb1 : float, optional
        [description], by default 0.02
    lamb2 : float, optional
        [description], by default 0.03
    n_samples : [type], optional
        [description], by default 10**5

    Returns
    -------
    [type]
        [description]
    """
    return [ 
        [ len(arrival_times1), len(arrival_times2) ]
        for arrival_times1, arrival_times2
        in zip(arrival.simulate_poisson(0, t, lamb1, n_samples),
               arrival.simulate_poisson(0, t, lamb2, n_samples))
    ]

def estimate_prob(condition, t=90, lamb1=0.02, lamb2=0.03, n_samples=10**5, seed=123):
    """[summary]

    Parameters
    ----------
    condition : [type]
        [description]
    t : int, optional
        [description], by default 90
    lamb1 : float, optional
        [description], by default 0.02
    lamb2 : float, optional
        [description], by default 0.03
    n_samples : [type], optional
        [description], by default 10**5
    seed : int, optional
        [description], by default 123

    Returns
    -------
    [type]
        [description]
    """
    np.random.seed(seed)
    scores = simulate_team_scores(t=t, lamb1=lamb1, lamb2=lamb2, n_samples=n_samples)
    fullfil_condition = np.sum([ condition(score) for score in scores ])
    return 1.0*fullfil_condition / len(scores)

def team_B_scores_first_prob(t=90, lamb1=0.02, lamb2=0.03, n_samples=10**5):
    """[summary]

    Parameters
    ----------
    t : int, optional
        [description], by default 90
    lamb1 : float, optional
        [description], by default 0.02
    lamb2 : float, optional
        [description], by default 0.03
    n_samples : [type], optional
        [description], by default 10**5

    Returns
    -------
    [type]
        [description]
    """
    count = 0
    for arrival_times1, arrival_times2 \
        in zip(arrival.simulate_poisson(0, t, lamb1, n_samples),
               arrival.simulate_poisson(0, t, lamb2, n_samples)):
        if len(arrival_times2) == 0:
            # Team B didn't score a single goal.
            continue
        elif len(arrival_times1) == 0:
            # Team A didn't score a single goal but B did.
            count += 1
        else:
            # Both teams scored, compare when.
            count += arrival_times1[0] > arrival_times2[0]
    return 1.0 * count / n_samples
    
# ---------------------------------------- EXERCISE 6 ----------------------------------------

def simulate_wiener_process(t0=0, t1=1, delta_t=0.001, n_processes=100):
    """[summary]

    Parameters
    ----------
    t0 : int, optional
        [description], by default 0
    t1 : int, optional
        [description], by default 1
    delta_t : float, optional
        [description], by default 0.001
    n_processes : int, optional
        [description], by default 100

    Returns
    -------
    [type]
        [description]
    """
    n_steps = int((t1-t0) / delta_t)
    return bm_sim.simulate_arithmetic_BM(t0, B0=0, T=t1-t0, mu=0, sigma=1,
                                         M=n_processes, N=n_steps)

def subplot_mean_and_std(axis, x, mean, std, color=COLOR1,
                         xlims=None, ylims=None, xlabel=None,
                         ylabel=None, title=None, alpha_std=.3):
    """[summary]

    Parameters
    ----------
    axis : [type]
        [description]
    x : [type]
        [description]
    mean : [type]
        [description]
    std : [type]
        [description]
    color : [type], optional
        [description], by default COLOR1
    xlims : [type], optional
        [description], by default None
    ylims : [type], optional
        [description], by default None
    xlabel : [type], optional
        [description], by default None
    ylabel : [type], optional
        [description], by default None
    title : [type], optional
        [description], by default None
    alpha_std : float, optional
        [description], by default .3
    """                         
    axis.plot(x, mean, color='b')
    axis.fill_between(x, mean-std, mean+std, color=color, alpha=alpha_std)
    if xlims is not None: axis.set_xlim(xlims)
    if ylims is not None: axis.set_ylim(ylims)
    if xlabel is not None: axis.set_xlabel(xlabel)
    if ylabel is not None: axis.set_ylabel(ylabel)
    if title is not None: axis.set_title(title)    

def plot_trajectories(ts, trajectories, axis=None, max_trajectories=50):
    """[summary]

    Parameters
    ----------
    ts : [type]
        [description]
    trajectories : [type]
        [description]
    axis : [type], optional
        [description], by default None
    max_trajectories : int, optional
        [description], by default 50
    """
    mean, std = np.mean(trajectories, axis=0), np.std(trajectories, axis=0)

    if axis is None:
        plt.figure(figsize=(12, 8))
        axis = plt.gca()

    for t in trajectories[0:max_trajectories]:
        axis.plot(ts, t, linewidth=0.7, label='_nolegend_')
    subplot_mean_and_std(axis, ts, mean, 2*std)

    axis.legend(['Mean trajectory', '$\pm$ 2 * standard deviation'])
    axis.set_xlabel("t")
    axis.set_ylabel("W(t)")

def estimate_covariance(fixed_t=0.25, t0=0, t1=1, delta_t=0.001, n_processes=100):
    """[summary]

    Parameters
    ----------
    fixed_t : float, optional
        [description], by default 0.25
    t0 : int, optional
        [description], by default 0
    t1 : int, optional
        [description], by default 1
    delta_t : float, optional
        [description], by default 0.001
    n_processes : int, optional
        [description], by default 100

    Returns
    -------
    [type]
        [description]
    """
    ts, trayectories = simulate_wiener_process(
        t0=t0, t1=t1, delta_t=delta_t, n_processes=n_processes)

    fixed_index = np.where( np.abs(ts-fixed_t) < 1e-10 )[0][0]
    fixed_time_samples = trayectories.T[fixed_index]
    fixed_time_samples -= np.mean(fixed_time_samples)
    cov = [ np.mean( fixed_time_samples * (time_sample - np.mean(time_sample)))
            for time_sample in trayectories.T]

    return ts, cov


def plot_estimated_covariance(fixed_t=0.25, t0=0, t1=1,
                              delta_t=0.001, n_processes=100, n_estimations=100):
    """[summary]

    Parameters
    ----------
    fixed_t : float, optional
        [description], by default 0.25
    t0 : int, optional
        [description], by default 0
    t1 : int, optional
        [description], by default 1
    delta_t : float, optional
        [description], by default 0.001
    n_processes : int, optional
        [description], by default 100
    n_estimations : int, optional
        [description], by default 100
    """
    t, _ = estimate_covariance(fixed_t=fixed_t, t0=t0, t1=t1, delta_t=delta_t, n_processes=1)
    cov_estimations = [
        estimate_covariance(fixed_t=fixed_t,
                            t0=t0, t1=t1, delta_t=delta_t, n_processes=n_processes)[1]
        for _ in range(n_estimations)
    ]
    cov_mean, cov_std = np.mean(cov_estimations, axis=0), np.std(cov_estimations, axis=0)

    # Plotting
    plt.figure(figsize=(12, 8))
    plt.plot([0, fixed_t, 1], [0, fixed_t, fixed_t], color='red')
    subplot_mean_and_std(plt.gca(), t, cov_mean, cov_std, xlims=[0,1],
                         xlabel='t', ylabel='Cov[ W(t), W({}) ]'.format(fixed_t))
    plt.legend(['Theoretical covariance', 'Mean empirical covariance',
                '$\pm$ standard deviation'], loc='lower right')

    
# ---------------------------------------- EXERCISE 7 ----------------------------------------

<<<<<<< HEAD
def plot_hist_and_pdf(X, pdf, axis=None, max_bins=50, hist_xlims=None):
    """[summary]

    Parameters
    ----------
    X : [type]
        [description]
    pdf : [type]
        [description]
    axis : [type], optional
        [description], by default None
    max_bins : int, optional
        [description], by default 50
    hist_xlims : [type], optional
        [description], by default None
    """
=======
def plot_hist_and_pdf(X, pdf, axis=None, max_bins=50, xlims=None, ylims=None):
>>>>>>> c6ca37a1
    if axis is None:
        plt.figure(figsize=(12, 8))
        axis = plt.gca()

    # Plot histogram
    n_bins = np.min((np.int(np.round(np.sqrt(len(X)))), max_bins))
    axis.hist(X, bins=n_bins, density=True, color=COLOR1, alpha=0.3)
    axis.set_xlabel('x')
    axis.set_ylabel('pdf(x)')
    if xlims is not None:
        axis.set_xlim(xlims)
    if ylims is not None:
        axis.set_ylim(ylims)

    # Compare with exact distribution
    n_plot = 1000
    X_from, X_to = np.min(X), np.max(X)
    if xlims is not None:
        X_from, X_to = xlims

    x_plot = np.linspace(X_from, X_to, n_plot)
    y_plot = pdf(x_plot)

    axis.plot(x_plot, y_plot, linewidth=2, color=COLOR2)
    axis.legend(['Theoretical distribution', 'Empirical histogram'])
        

def plot_trajectories_and_hist(ts, trayectories, fixed_t_index, fig=None, axis=None,
                                pdf=None, hist_xlims=None, hist_ylims=None):

<<<<<<< HEAD
def plot_trajectories_and_hist(ts, trayectories, fixed_t_index, pdf = None ,hist_xlims=None):
    """[summary]

    Parameters
    ----------
    ts : [type]
        [description]
    trayectories : [type]
        [description]
    fixed_t_index : [type]
        [description]
    pdf : [type], optional
        [description], by default None
    hist_xlims : [type], optional
        [description], by default None
    """
    fig, axis = plt.subplots(1, 2, figsize=(15, 8))
=======
    if fig is None or axis is None:
        fig, axis = plt.subplots(1, 2, figsize=(15, 8))
>>>>>>> c6ca37a1
    fixed_time = ts[fixed_t_index]

    # Plot the trajectories
    plot_trajectories(ts, trayectories, axis=axis[0])
    axis[0].axvline(x=fixed_time, color=COLOR2)
    axis[0].legend(['Mean trajectory', 't = {:.2f}'.format(fixed_time),
                    '$\pm$ 2 * standard deviation'])

    # Plot the histogram
    if pdf is None:
        mu, std = 0, np.sqrt(fixed_time)
        if std == 0:
            # Dirac's delta centered on mu
            pdf = lambda x: x == mu
        else:
            pdf = lambda x: stats.norm(mu, scale=std).pdf(x)\
    
    plot_hist_and_pdf(trayectories[:, fixed_t_index], pdf,
                        axis=axis[1], xlims=hist_xlims, ylims=hist_ylims)
    fig.suptitle('Trajectories and histogram for t={:.2f}'.format(fixed_time))

# ---------------------------------------- EXERCISE 8 ----------------------------------------

def brownian_animation(B0 = 0, max_t = 1,max_M = 10000, max_N = 1000 ):
    """[summary]

    Parameters
    ----------
    B0 : int, optional
        [description], by default 0
    max_t : int, optional
        [description], by default 1
    max_M : int, optional
        [description], by default 10000
    max_N : int, optional
        [description], by default 1000
    """

    fig, ax = plt.subplots(1,2)

    Ms = np.arange(1,max_M+1,1)
    proc = [bm_sim.simulate_arithmetic_BM(t0 = 0, B0 = B0, T = 1, mu = 0, sigma = np.sqrt(max_t), M_i, N = max_N) for M_i in Ms]

    def init_func():
        ax.clear()

    def update_plot(i):
        ax.clear()
        ax.plot()


def plot_trajectories_animation(ts, trayectories, n_frames=10, hist_pdf=None, hist_xlims=[-2,2], hist_ylims=[0,2]):
    plt.rc('figure', figsize=(18, 10))
    fig, ax = plt.subplots(2)
    camera = Camera(fig)
    time_indexes = np.arange(0, len(ts), int(len(ts)/n_frames))

    for t_index in time_indexes:
        plot_trajectories_and_hist(ts, trayectories, fixed_t_index=t_index,
                                   fig=fig, axis=ax, pdf=hist_pdf,
                                   hist_xlims=hist_xlims, hist_ylims=hist_ylims)
        camera.snap()
        #ax[0].clear()
        #ax[1].clear()
    fig.suptitle('Trajectories and histogram for t $\in$[0, {:.1f}]'.format(ts[-1]))
        
    animation = camera.animate()
    animation.save('animation.gif', writer='Pillow')
    plt.close()<|MERGE_RESOLUTION|>--- conflicted
+++ resolved
@@ -404,7 +404,6 @@
     
 # ---------------------------------------- EXERCISE 7 ----------------------------------------
 
-<<<<<<< HEAD
 def plot_hist_and_pdf(X, pdf, axis=None, max_bins=50, hist_xlims=None):
     """[summary]
 
@@ -421,9 +420,6 @@
     hist_xlims : [type], optional
         [description], by default None
     """
-=======
-def plot_hist_and_pdf(X, pdf, axis=None, max_bins=50, xlims=None, ylims=None):
->>>>>>> c6ca37a1
     if axis is None:
         plt.figure(figsize=(12, 8))
         axis = plt.gca()
@@ -453,9 +449,6 @@
 
 def plot_trajectories_and_hist(ts, trayectories, fixed_t_index, fig=None, axis=None,
                                 pdf=None, hist_xlims=None, hist_ylims=None):
-
-<<<<<<< HEAD
-def plot_trajectories_and_hist(ts, trayectories, fixed_t_index, pdf = None ,hist_xlims=None):
     """[summary]
 
     Parameters
@@ -466,16 +459,19 @@
         [description]
     fixed_t_index : [type]
         [description]
+    fig : [type], optional
+        [description], by default None
+    axis : [type], optional
+        [description], by default None
     pdf : [type], optional
         [description], by default None
     hist_xlims : [type], optional
         [description], by default None
-    """
-    fig, axis = plt.subplots(1, 2, figsize=(15, 8))
-=======
+    hist_ylims : [type], optional
+        [description], by default None
+    """
     if fig is None or axis is None:
         fig, axis = plt.subplots(1, 2, figsize=(15, 8))
->>>>>>> c6ca37a1
     fixed_time = ts[fixed_t_index]
 
     # Plot the trajectories
@@ -499,35 +495,24 @@
 
 # ---------------------------------------- EXERCISE 8 ----------------------------------------
 
-def brownian_animation(B0 = 0, max_t = 1,max_M = 10000, max_N = 1000 ):
-    """[summary]
-
-    Parameters
-    ----------
-    B0 : int, optional
-        [description], by default 0
-    max_t : int, optional
-        [description], by default 1
-    max_M : int, optional
-        [description], by default 10000
-    max_N : int, optional
-        [description], by default 1000
-    """
-
-    fig, ax = plt.subplots(1,2)
-
-    Ms = np.arange(1,max_M+1,1)
-    proc = [bm_sim.simulate_arithmetic_BM(t0 = 0, B0 = B0, T = 1, mu = 0, sigma = np.sqrt(max_t), M_i, N = max_N) for M_i in Ms]
-
-    def init_func():
-        ax.clear()
-
-    def update_plot(i):
-        ax.clear()
-        ax.plot()
-
-
 def plot_trajectories_animation(ts, trayectories, n_frames=10, hist_pdf=None, hist_xlims=[-2,2], hist_ylims=[0,2]):
+    """[summary]
+
+    Parameters
+    ----------
+    ts : [type]
+        [description]
+    trayectories : [type]
+        [description]
+    n_frames : int, optional
+        [description], by default 10
+    hist_pdf : [type], optional
+        [description], by default None
+    hist_xlims : list, optional
+        [description], by default [-2,2]
+    hist_ylims : list, optional
+        [description], by default [0,2]
+    """
     plt.rc('figure', figsize=(18, 10))
     fig, ax = plt.subplots(2)
     camera = Camera(fig)
